--- conflicted
+++ resolved
@@ -1,8 +1,5 @@
 pub mod bitbucket;
-<<<<<<< HEAD
+pub mod common;
 pub mod gitea;
-=======
-pub mod common;
->>>>>>> 8e0d69ff
 pub mod github;
 pub mod gitlab;